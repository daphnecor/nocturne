--- conflicted
+++ resolved
@@ -111,19 +111,12 @@
 downloaded it.
 
 ### Constructing the Dataset
-<<<<<<< HEAD
 First, go to [Waymo Open](https://github.com/waymo-research/waymo-open-dataset/blob/master/tutorial/tutorial.ipynb) and follow the instructions to install required packages. This may require additional steps if you are not on a Linux machine.
 
-Next, download the Waymo Motion version 1.1 files.
-- Open ```nocturne_utils/config.py``` and change ```DATA_FOLDER``` to be the path to your Waymo motion files
-- Run ```python nocturne_utils/run_waymo_constructor.py --parallel --no_tl --all_files --datatype train valid```. This will construct, in parallel, a dataset of all the train and validation files in the waymo motion data. It should take on the order of 5 minutes with 20 cpus. If you want to include traffic lights scenes, remove the ```--no_tl``` flag.
-- To ensure that only files that have a guaranteed solution are included (for example, that there are no files where the agent goal is across an apparently uncrossable road edge), run ```python nocturne_utils/make_solvable_files.py --datatype train valid```.
-=======
 If you do want to rebuild the dataset, download the Waymo Motion version 1.1 files.
 - Open ```cfgs/config.py``` and change ```DATA_FOLDER``` to be the path to your Waymo motion files
 - Run ```python scripts/json_generation/run_waymo_constructor.py --parallel --no_tl --all_files --datatype train valid```. This will construct, in parallel, a dataset of all the train and validation files in the waymo motion data. It should take on the order of 5 minutes with 20 cpus. If you want to include traffic lights scenes, remove the ```--no_tl``` flag.
 - To ensure that only files that have a guaranteed solution are included (for example, that there are no files where the agent goal is across an apparently uncrossable road edge), run ```python scripts/json_generation/make_solvable_files.py --datatype train valid```.
->>>>>>> 8dbcbcaf
 
 ## C++ build instructions
 
